<?xml version="1.0" encoding="UTF-8"?>
<!--

    Licensed to the Apache Software Foundation (ASF) under one
    or more contributor license agreements.  See the NOTICE file
    distributed with this work for additional information
    regarding copyright ownership.  The ASF licenses this file
    to you under the Apache License, Version 2.0 (the
    "License"); you may not use this file except in compliance
    with the License.  You may obtain a copy of the License at

      https://www.apache.org/licenses/LICENSE-2.0

    Unless required by applicable law or agreed to in writing,
    software distributed under the License is distributed on an
    "AS IS" BASIS, WITHOUT WARRANTIES OR CONDITIONS OF ANY
    KIND, either express or implied.  See the License for the
    specific language governing permissions and limitations
    under the License.

-->
<project xmlns="http://maven.apache.org/POM/4.0.0" xmlns:xsi="http://www.w3.org/2001/XMLSchema-instance" xsi:schemaLocation="http://maven.apache.org/POM/4.0.0 https://maven.apache.org/xsd/maven-4.0.0.xsd">
  <modelVersion>4.0.0</modelVersion>
  <parent>
    <groupId>org.apache</groupId>
    <artifactId>apache</artifactId>
    <version>35</version>
    <relativePath />
  </parent>
  <groupId>org.apache.accumulo</groupId>
  <artifactId>classloader-extras</artifactId>
  <version>1.0.0-SNAPSHOT</version>
  <packaging>pom</packaging>
  <name>Classloader Extras</name>
  <description>Classloader Extras provided by the Apache Accumulo project</description>
  <inceptionYear>2020</inceptionYear>
  <organization>
    <name>The Apache Software Foundation</name>
    <url>https://www.apache.org</url>
  </organization>
  <licenses>
    <license>
      <name>Apache-2.0</name>
      <url>https://www.apache.org/licenses/LICENSE-2.0</url>
    </license>
  </licenses>
  <mailingLists>
    <mailingList>
      <name>User</name>
      <subscribe>user-subscribe@accumulo.apache.org</subscribe>
      <unsubscribe>user-unsubscribe@accumulo.apache.org</unsubscribe>
      <post>user@accumulo.apache.org</post>
      <archive>https://lists.apache.org/list.html?user@accumulo.apache.org</archive>
    </mailingList>
    <mailingList>
      <name>Dev</name>
      <subscribe>dev-subscribe@accumulo.apache.org</subscribe>
      <unsubscribe>dev-unsubscribe@accumulo.apache.org</unsubscribe>
      <post>dev@accumulo.apache.org</post>
      <archive>https://lists.apache.org/list.html?dev@accumulo.apache.org</archive>
    </mailingList>
    <mailingList>
      <name>Commits</name>
      <subscribe>commits-subscribe@accumulo.apache.org</subscribe>
      <unsubscribe>commits-unsubscribe@accumulo.apache.org</unsubscribe>
      <archive>https://lists.apache.org/list.html?commits@accumulo.apache.org</archive>
    </mailingList>
    <mailingList>
      <name>Notifications</name>
      <subscribe>notifications-subscribe@accumulo.apache.org</subscribe>
      <unsubscribe>notifications-unsubscribe@accumulo.apache.org</unsubscribe>
      <archive>https://lists.apache.org/list.html?notifications@accumulo.apache.org</archive>
    </mailingList>
  </mailingLists>
  <modules>
    <module>modules/local-caching-classloader</module>
    <module>modules/example-iterators-a</module>
    <module>modules/example-iterators-b</module>
    <module>modules/vfs-class-loader</module>
  </modules>
  <scm>
    <connection>scm:git:https://gitbox.apache.org/repos/asf/accumulo-classloaders.git</connection>
    <developerConnection>scm:git:https://gitbox.apache.org/repos/asf/accumulo-classloaders.git</developerConnection>
    <tag>HEAD</tag>
    <url>https://gitbox.apache.org/repos/asf?p=accumulo-classloaders.git</url>
  </scm>
  <issueManagement>
    <system>GitHub Issues</system>
    <url>https://github.com/apache/accumulo-classloaders/issues</url>
  </issueManagement>
  <ciManagement>
    <system>GitHub Actions</system>
    <url>https://github.com/apache/accumulo-classloaders/actions</url>
  </ciManagement>
  <properties>
    <accumulo.build.license.header><![CDATA[
Licensed to the Apache Software Foundation (ASF) under one
or more contributor license agreements.  See the NOTICE file
distributed with this work for additional information
regarding copyright ownership.  The ASF licenses this file
to you under the Apache License, Version 2.0 (the
"License"); you may not use this file except in compliance
with the License.  You may obtain a copy of the License at

  https://www.apache.org/licenses/LICENSE-2.0

Unless required by applicable law or agreed to in writing,
software distributed under the License is distributed on an
"AS IS" BASIS, WITHOUT WARRANTIES OR CONDITIONS OF ANY
KIND, either express or implied.  See the License for the
specific language governing permissions and limitations
under the License.
]]></accumulo.build.license.header>
    <failsafe.failIfNoSpecifiedTests>false</failsafe.failIfNoSpecifiedTests>
    <maven.compiler.release>11</maven.compiler.release>
    <maven.compiler.source>11</maven.compiler.source>
    <maven.compiler.target>11</maven.compiler.target>
    <maven.site.deploy.skip>true</maven.site.deploy.skip>
    <maven.site.skip>true</maven.site.skip>
    <!-- surefire/failsafe plugin option -->
    <maven.test.redirectTestOutputToFile>true</maven.test.redirectTestOutputToFile>
    <!-- versions-maven-plugin ignore patterns for snapshots, alpha, beta, milestones, and release candidates -->
    <maven.version.ignore>.+-SNAPSHOT,(?i).*(alpha|beta)[0-9.-]*,(?i).*[.-](m|rc)[0-9]+</maven.version.ignore>
    <minimalJavaBuildVersion>17</minimalJavaBuildVersion>
    <minimalMavenBuildVersion>3.9</minimalMavenBuildVersion>
    <!-- timestamp for reproducible outputs, updated on release by the release plugin -->
    <project.build.outputTimestamp>2020-08-27T15:56:15Z</project.build.outputTimestamp>
    <rat.consoleOutput>true</rat.consoleOutput>
    <sourceReleaseAssemblyDescriptor>source-release-tar</sourceReleaseAssemblyDescriptor>
    <surefire.failIfNoSpecifiedTests>false</surefire.failIfNoSpecifiedTests>
  </properties>
  <dependencyManagement>
    <dependencies>
      <dependency>
        <!-- most dependencies will be provided by the accumulo installation -->
        <groupId>org.apache.accumulo</groupId>
        <artifactId>accumulo-project</artifactId>
        <version>2.1.4</version>
        <type>pom</type>
        <scope>import</scope>
      </dependency>
      <dependency>
        <!-- no longer provided by accumulo after 2.1 -->
        <groupId>org.apache.commons</groupId>
        <artifactId>commons-vfs2-bom</artifactId>
        <version>2.10.0</version>
        <type>pom</type>
        <scope>import</scope>
      </dependency>
      <dependency>
        <groupId>org.apache.httpcomponents.client5</groupId>
        <artifactId>httpclient5</artifactId>
        <version>5.4.3</version>
      </dependency>
    </dependencies>
  </dependencyManagement>
  <dependencies>
    <dependency>
      <groupId>com.github.spotbugs</groupId>
      <artifactId>spotbugs-annotations</artifactId>
      <optional>true</optional>
    </dependency>
  </dependencies>
  <build>
    <pluginManagement>
      <plugins>
        <!-- check for version updates with 'mvn versions:display-plugin-updates' -->
        <plugin>
          <groupId>org.codehaus.mojo</groupId>
          <artifactId>versions-maven-plugin</artifactId>
          <version>2.19.0</version>
        </plugin>
        <plugin>
          <groupId>com.mycila</groupId>
          <artifactId>license-maven-plugin</artifactId>
          <version>5.0.0</version>
          <configuration>
            <licenseSets>
              <licenseSet>
                <inlineHeader>${accumulo.build.license.header}</inlineHeader>
                <excludes combine.children="append">
                  <exclude>**/DEPENDENCIES</exclude>
                  <exclude>**/LICENSE</exclude>
                  <exclude>**/NOTICE</exclude>
                  <exclude>**/target/**</exclude>
                </excludes>
              </licenseSet>
            </licenseSets>
            <mapping combine.children="append">
              <!-- general mappings; module-specific mappings appear in their respective pom -->
              <java>SLASHSTAR_STYLE</java>
              <HelloWorldTemplate>SLASHSTAR_STYLE</HelloWorldTemplate>
              <TestTemplate>SLASHSTAR_STYLE</TestTemplate>
            </mapping>
          </configuration>
        </plugin>
        <plugin>
          <groupId>org.gaul</groupId>
          <artifactId>modernizer-maven-plugin</artifactId>
          <version>3.2.0</version>
          <configuration>
            <javaVersion>${maven.compiler.target}</javaVersion>
          </configuration>
        </plugin>
        <plugin>
          <groupId>com.github.spotbugs</groupId>
          <artifactId>spotbugs-maven-plugin</artifactId>
          <version>4.9.5.0</version>
          <configuration>
            <xmlOutput>true</xmlOutput>
            <effort>Max</effort>
            <failOnError>true</failOnError>
            <includeTests>true</includeTests>
            <maxRank>20</maxRank>
            <plugins>
              <plugin>
                <groupId>com.overstock.findbugs</groupId>
                <artifactId>library-detectors</artifactId>
                <version>1.2.0</version>
              </plugin>
              <plugin>
                <groupId>com.h3xstream.findsecbugs</groupId>
                <artifactId>findsecbugs-plugin</artifactId>
                <version>1.14.0</version>
              </plugin>
            </plugins>
          </configuration>
        </plugin>
        <plugin>
          <groupId>com.github.ekryd.sortpom</groupId>
          <artifactId>sortpom-maven-plugin</artifactId>
          <version>4.0.0</version>
          <configuration>
            <createBackupFile>false</createBackupFile>
            <expandEmptyElements>false</expandEmptyElements>
            <keepBlankLines>false</keepBlankLines>
            <lineSeparator>\n</lineSeparator>
            <nrOfIndentSpace>2</nrOfIndentSpace>
            <predefinedSortOrder>recommended_2008_06</predefinedSortOrder>
            <sortDependencies>scope,groupId,artifactId</sortDependencies>
            <sortProperties>true</sortProperties>
            <spaceBeforeCloseEmptyElement>true</spaceBeforeCloseEmptyElement>
            <verifyFail>Stop</verifyFail>
          </configuration>
        </plugin>
        <plugin>
          <groupId>com.github.koraktor</groupId>
          <artifactId>mavanagaiata</artifactId>
          <version>1.1.1</version>
          <configuration>
<<<<<<< HEAD
            <checkstyleRules>
              <module name="Checker">
                <property name="charset" value="UTF-8" />
                <property name="severity" value="warning" />
                <!-- Checks for whitespace                               -->
                <!-- See http://checkstyle.sf.net/config_whitespace.html -->
                <module name="FileTabCharacter">
                  <property name="eachLine" value="true" />
                </module>
                <module name="LineLength">
                  <property name="max" value="100" />
                  <property name="ignorePattern" value="^[ ]*[*].*@(link|see) |Map.* = new .*Map|org[.]apache[.]accumulo[.]|a href=|http://|https://|ftp://" />
                </module>
                <module name="TreeWalker">
                  <module name="OneTopLevelClass" />
                  <module name="RegexpSinglelineJava">
                    <property name="format" value="\s+$" />
                    <property name="message" value="Line has trailing whitespace." />
                  </module>
                  <module name="RegexpSinglelineJava">
                    <property name="format" value="[@]see\s+[{][@]link" />
                    <property name="message" value="Javadoc @see does not need @link: pick one or the other." />
                  </module>
                  <module name="RegexpSinglelineJava">
                    <property name="format" value="jline[.]internal[.]Preconditions" />
                    <property name="message" value="Please use Guava Preconditions not JLine" />
                  </module>
                  <module name="RegexpSinglelineJava">
                    <property name="format" value="org[.]apache[.]commons[.]math[.]" />
                    <property name="message" value="Use commons-math3 (org.apache.commons.math3.*)" />
                  </module>
                  <module name="RegexpSinglelineJava">
                    <property name="format" value="junit[.]framework[.]TestCase" />
                    <property name="message" value="Use JUnit5+ @Test annotation instead of TestCase" />
                  </module>
                  <module name="RegexpSinglelineJava">
                    <property name="format" value="org[.]junit[.](?!jupiter)" />
                    <property name="message" value="Use JUnit5 (JUnit Jupiter) instead of JUnit4 (or lower)" />
                  </module>
                  <module name="RegexpSinglelineJava">
                    <property name="format" value="org[.]junit[.]jupiter[.]api[.]Assertions;" />
                    <property name="message" value="Use static imports for Assertions.* methods for consistency" />
                  </module>
                  <module name="RegexpSinglelineJava">
                    <property name="format" value="org[.]junit[.]jupiter[.]api[.]Assumptions;" />
                    <property name="message" value="Use static imports for Assumptions.* methods for consistency" />
                  </module>
                  <module name="OuterTypeFilename" />
                  <module name="AvoidStarImport" />
                  <module name="UnusedImports">
                    <property name="processJavadoc" value="true" />
                  </module>
                  <module name="NoLineWrap" />
                  <module name="LeftCurly" />
                  <module name="RightCurly">
                    <property name="tokens" value="CLASS_DEF, METHOD_DEF, CTOR_DEF, LITERAL_FOR, LITERAL_WHILE, STATIC_INIT, INSTANCE_INIT" />
                  </module>
                  <module name="SeparatorWrap">
                    <property name="tokens" value="DOT" />
                    <property name="option" value="nl" />
                  </module>
                  <module name="SeparatorWrap">
                    <property name="tokens" value="COMMA" />
                    <property name="option" value="EOL" />
                  </module>
                  <module name="PackageName">
                    <property name="format" value="^[a-z]+(\.[a-z][a-zA-Z0-9]*)*$" />
                  </module>
                  <module name="MethodTypeParameterName">
                    <property name="format" value="(^[A-Z][0-9]?)$|([A-Z][a-zA-Z0-9]*[T]$)" />
                  </module>
                  <module name="MethodParamPad" />
                  <module name="OperatorWrap">
                    <property name="option" value="NL" />
                    <property name="tokens" value="BAND, BOR, BSR, BXOR, DIV, EQUAL, GE, GT, LAND, LE, LITERAL_INSTANCEOF, LOR, LT, MINUS, MOD, NOT_EQUAL, QUESTION, SL, SR, STAR " />
                  </module>
                  <module name="AnnotationLocation">
                    <property name="tokens" value="CLASS_DEF, INTERFACE_DEF, ENUM_DEF, METHOD_DEF, CTOR_DEF" />
                  </module>
                  <module name="AnnotationLocation">
                    <property name="tokens" value="VARIABLE_DEF" />
                    <property name="allowSamelineMultipleAnnotations" value="true" />
                  </module>
                  <module name="NonEmptyAtclauseDescription" />
                  <module name="JavadocTagContinuationIndentation" />
                  <module name="JavadocMethod">
                    <property name="allowMissingParamTags" value="true" />
                    <property name="allowMissingReturnTag" value="true" />
                    <property name="allowedAnnotations" value="Override,Test,BeforeClass,AfterClass,Before,After" />
                  </module>
                  <module name="SingleLineJavadoc" />
                  <module name="MissingOverrideCheck" />
                  <module name="AnnotationLocation" />
                </module>
              </module>
            </checkstyleRules>
            <violationSeverity>warning</violationSeverity>
            <includeTestSourceDirectory>true</includeTestSourceDirectory>
=======
            <skipNoGit>true</skipNoGit>
>>>>>>> 730771aa
          </configuration>
        </plugin>
        <plugin>
          <groupId>org.apache.maven.plugins</groupId>
          <artifactId>maven-compiler-plugin</artifactId>
          <configuration>
            <showDeprecation>true</showDeprecation>
            <showWarnings>true</showWarnings>
            <compilerArgs>
              <arg>-Xlint:all</arg>
              <arg>-Xlint:-processing</arg>
              <arg>-Xmaxwarns</arg>
              <arg>5</arg>
            </compilerArgs>
          </configuration>
        </plugin>
        <plugin>
          <groupId>org.apache.maven.plugins</groupId>
          <artifactId>maven-jar-plugin</artifactId>
          <configuration>
            <archive>
              <manifestEntries>
                <Automatic-Module-Name>${accumulo.build.module.name}</Automatic-Module-Name>
                <Implementation-Build>${mvngit.commit.id}</Implementation-Build>
                <Sealed>true</Sealed>
              </manifestEntries>
            </archive>
          </configuration>
        </plugin>
        <plugin>
          <groupId>org.apache.maven.plugins</groupId>
          <artifactId>maven-javadoc-plugin</artifactId>
          <configuration>
            <quiet>true</quiet>
            <additionalJOption>-J-Xmx512m</additionalJOption>
            <doclint>all,-missing</doclint>
            <legacyMode>true</legacyMode>
          </configuration>
        </plugin>
        <plugin>
          <groupId>org.apache.maven.plugins</groupId>
          <artifactId>maven-release-plugin</artifactId>
          <configuration>
            <arguments>-P !autoformat,verifyformat</arguments>
            <goals>clean deploy</goals>
            <preparationGoals>clean verify</preparationGoals>
            <tagNameFormat>rel/@{project.artifactId}-@{project.version}</tagNameFormat>
            <releaseProfiles>apache-release</releaseProfiles>
            <useReleaseProfile>false</useReleaseProfile>
            <pushChanges>false</pushChanges>
            <localCheckout>true</localCheckout>
          </configuration>
        </plugin>
        <plugin>
          <groupId>org.codehaus.mojo</groupId>
          <artifactId>build-helper-maven-plugin</artifactId>
          <version>3.6.1</version>
        </plugin>
        <plugin>
          <groupId>org.codehaus.mojo</groupId>
          <artifactId>exec-maven-plugin</artifactId>
          <version>3.5.1</version>
        </plugin>
        <plugin>
          <groupId>net.revelc.code.formatter</groupId>
          <artifactId>formatter-maven-plugin</artifactId>
          <version>2.29.0</version>
          <configuration>
            <configFile>${rootlocation}/src/build/eclipse-codestyle.xml</configFile>
            <lineEnding>LF</lineEnding>
            <skipCssFormatting>true</skipCssFormatting>
            <skipHtmlFormatting>true</skipHtmlFormatting>
            <skipJsFormatting>true</skipJsFormatting>
            <skipJsonFormatting>true</skipJsonFormatting>
            <skipXmlFormatting>true</skipXmlFormatting>
          </configuration>
        </plugin>
        <plugin>
          <groupId>org.apache.rat</groupId>
          <artifactId>apache-rat-plugin</artifactId>
          <configuration>
            <excludes combine.children="append">
              <exclude>.github/**</exclude>
              <exclude>**/*.json</exclude>
            </excludes>
          </configuration>
        </plugin>
        <plugin>
          <groupId>net.revelc.code</groupId>
          <artifactId>impsort-maven-plugin</artifactId>
          <version>1.12.0</version>
          <configuration>
            <removeUnused>true</removeUnused>
            <groups>java.,javax.,jakarta.,org.,com.</groups>
          </configuration>
        </plugin>
      </plugins>
    </pluginManagement>
    <plugins>
      <plugin>
        <groupId>org.apache.maven.plugins</groupId>
        <artifactId>maven-dependency-plugin</artifactId>
        <executions>
          <execution>
            <id>analyze</id>
            <goals>
              <goal>analyze-only</goal>
            </goals>
            <configuration>
              <failOnWarning>true</failOnWarning>
              <ignoredUnusedDeclaredDependencies>
                <!-- ignore false positive runtime dependencies -->
                <unused>org.apache.commons:commons-vfs2-hdfs:*</unused>
                <unused>org.apache.httpcomponents.client5:httpclient5:*</unused>
                <unused>org.apache.logging.log4j:log4j-slf4j2-impl:*</unused>
                <!-- spotbugs annotations may or may not be used in each module -->
                <unused>com.github.spotbugs:spotbugs-annotations:jar:*</unused>
              </ignoredUnusedDeclaredDependencies>
            </configuration>
          </execution>
        </executions>
      </plugin>
      <plugin>
        <groupId>org.codehaus.mojo</groupId>
        <artifactId>build-helper-maven-plugin</artifactId>
        <executions>
          <execution>
            <!-- create property named 'rootlocation' to point to top of multi-module project -->
            <id>create-rootlocation-property</id>
            <goals>
              <goal>rootlocation</goal>
            </goals>
          </execution>
          <execution>
            <id>create-automatic-module-name</id>
            <goals>
              <goal>regex-property</goal>
            </goals>
            <configuration>
              <name>accumulo.build.module.name</name>
              <regex>-</regex>
              <replacement>.</replacement>
              <value>org-apache-${project.artifactId}</value>
            </configuration>
          </execution>
        </executions>
      </plugin>
      <plugin>
        <groupId>org.apache.maven.plugins</groupId>
        <artifactId>maven-enforcer-plugin</artifactId>
        <executions>
          <execution>
            <id>enforce-accumulo-rules</id>
            <goals>
              <goal>enforce</goal>
            </goals>
            <phase>validate</phase>
            <configuration>
              <rules>
                <reactorModuleConvergence />
                <banDuplicatePomDependencyVersions />
                <dependencyConvergence />
                <banDynamicVersions />
                <bannedDependencies>
                  <excludes>
                    <!-- we redirect logging to log4j2, so we should have those bridges instead -->
                    <!-- commons-logging is allowed because it natively sends to log4j2 or slf4j -->
                    <exclude>ch.qos.logback:*</exclude>
                    <exclude>ch.qos.reload4j:*</exclude>
                    <exclude>log4j:*</exclude>
                    <!-- exclude log4j-slf4j-impl to prefer log4j-slf4j2-impl -->
                    <exclude>org.apache.logging.log4j:log4j-slf4j-impl</exclude>
                    <exclude>org.apache.logging.log4j:log4j-to-slf4j</exclude>
                    <exclude>org.slf4j:*</exclude>
                  </excludes>
                  <includes>
                    <!-- only allow API jar for slf4j, but no other slf4j implementations -->
                    <include>org.slf4j:slf4j-api</include>
                  </includes>
                </bannedDependencies>
              </rules>
            </configuration>
          </execution>
        </executions>
      </plugin>
      <plugin>
        <groupId>org.gaul</groupId>
        <artifactId>modernizer-maven-plugin</artifactId>
        <executions>
          <execution>
            <id>modernizer</id>
            <goals>
              <goal>modernizer</goal>
            </goals>
          </execution>
        </executions>
      </plugin>
      <plugin>
        <groupId>org.apache.maven.plugins</groupId>
        <artifactId>maven-checkstyle-plugin</artifactId>
        <configuration>
          <checkstyleRules>
            <module name="Checker">
              <property name="charset" value="UTF-8" />
              <property name="severity" value="warning" />
              <!-- Checks for whitespace                               -->
              <!-- See https://checkstyle.sourceforge.io/config_whitespace.html -->
              <module name="FileTabCharacter" />
              <module name="TreeWalker">
                <module name="OneTopLevelClass" />
                <module name="RegexpSinglelineJava">
                  <property name="format" value="\s+$" />
                  <property name="message" value="Line has trailing whitespace." />
                </module>
                <module name="RegexpSinglelineJava">
                  <property name="format" value="[@]Deprecated([^)]*forRemoval[^)]*)" />
                  <property name="message" value="forRemoval should not be used." />
                </module>
                <module name="RegexpSinglelineJava">
                  <property name="format" value="[@]see\s+[{][@]link" />
                  <property name="message" value="Javadoc @see does not need @link: pick one or the other." />
                </module>
                <module name="RegexpSinglelineJava">
                  <property name="format" value="jline[.]internal[.]Preconditions" />
                  <property name="message" value="Please use Guava Preconditions not JLine" />
                </module>
                <module name="RegexpSinglelineJava">
                  <property name="format" value="org[.]apache[.]commons[.]math[.]" />
                  <property name="message" value="Use commons-math3 (org.apache.commons.math3.*)" />
                </module>
                <module name="RegexpSinglelineJava">
                  <property name="format" value="org[.]junit[.]jupiter[.]api[.]Assertions;" />
                  <property name="message" value="Use static imports for Assertions.* methods for consistency" />
                </module>
                <module name="RegexpSinglelineJava">
                  <property name="format" value="org[.]junit[.]jupiter[.]api[.]Assumptions;" />
                  <property name="message" value="Use static imports for Assumptions.* methods for consistency" />
                </module>
                <module name="RegexpSinglelineJava">
                  <property name="format" value="import java[.]nio[.]charset[.]StandardCharsets;" />
                  <property name="message" value="Use static imports for StandardCharsets.* constants for consistency" />
                </module>
                <module name="RegexpSinglelineJava">
                  <!-- double escape quotes because checkstyle passes these through another xml parser -->
                  <property name="format" value="&amp;quot; [+] &amp;quot;" />
                  <property name="message" value="Unnecessary concatenation of string literals" />
                </module>
                <module name="RegexpSinglelineJava">
                  <property name="format" value="com[.]google[.]common[.]cache[.]" />
                  <property name="message" value="Please use Caffeine Cache, not Guava" />
                </module>
                <module name="OuterTypeFilename" />
                <module name="AvoidStarImport" />
                <module name="NoLineWrap" />
                <module name="LeftCurly" />
                <module name="RightCurly">
                  <property name="tokens" value="LITERAL_TRY, LITERAL_CATCH, LITERAL_FINALLY, LITERAL_IF, LITERAL_ELSE, CLASS_DEF, METHOD_DEF, CTOR_DEF, LITERAL_FOR, LITERAL_WHILE, LITERAL_DO, STATIC_INIT, INSTANCE_INIT" />
                </module>
                <module name="SeparatorWrap">
                  <property name="tokens" value="DOT" />
                  <property name="option" value="nl" />
                </module>
                <module name="SeparatorWrap">
                  <property name="tokens" value="COMMA" />
                  <property name="option" value="EOL" />
                </module>
                <module name="PackageName">
                  <property name="format" value="^[a-z]+(\.[a-z][a-zA-Z0-9]*)*$" />
                </module>
                <module name="MethodTypeParameterName">
                  <property name="format" value="(^[A-Z][0-9]?)$|([A-Z][a-zA-Z0-9]*[T]$)" />
                </module>
                <module name="NonEmptyAtclauseDescription" />
                <module name="JavadocMethod">
                  <property name="allowMissingParamTags" value="true" />
                  <property name="allowMissingReturnTag" value="true" />
                  <property name="allowedAnnotations" value="Override,Test,BeforeClass,AfterClass,Before,After,BeforeAll,AfterAll,BeforeEach,AfterEach" />
                </module>
                <module name="MissingOverrideCheck" />
                <!--Require braces for all control statements -->
                <module name="NeedBraces" />
              </module>
            </module>
          </checkstyleRules>
          <violationSeverity>warning</violationSeverity>
          <includeTestSourceDirectory>true</includeTestSourceDirectory>
        </configuration>
        <dependencies>
          <dependency>
            <groupId>com.puppycrawl.tools</groupId>
            <artifactId>checkstyle</artifactId>
            <version>11.0.1</version>
          </dependency>
        </dependencies>
        <executions>
          <execution>
            <id>check-style</id>
            <goals>
              <goal>check</goal>
            </goals>
          </execution>
        </executions>
      </plugin>
      <plugin>
        <groupId>com.github.koraktor</groupId>
        <artifactId>mavanagaiata</artifactId>
        <executions>
          <execution>
            <id>git-commit</id>
            <goals>
              <goal>commit</goal>
            </goals>
            <phase>validate</phase>
          </execution>
        </executions>
      </plugin>
      <plugin>
        <groupId>org.apache.maven.plugins</groupId>
        <artifactId>maven-failsafe-plugin</artifactId>
        <executions>
          <execution>
            <id>run-integration-tests</id>
            <goals>
              <goal>integration-test</goal>
              <goal>verify</goal>
            </goals>
          </execution>
        </executions>
      </plugin>
      <plugin>
        <groupId>com.github.spotbugs</groupId>
        <artifactId>spotbugs-maven-plugin</artifactId>
        <executions>
          <execution>
            <id>run-spotbugs</id>
            <goals>
              <goal>check</goal>
            </goals>
          </execution>
        </executions>
      </plugin>
      <plugin>
        <groupId>org.apache.rat</groupId>
        <artifactId>apache-rat-plugin</artifactId>
        <executions>
          <execution>
            <id>check-licenses</id>
            <goals>
              <goal>check</goal>
            </goals>
            <phase>prepare-package</phase>
          </execution>
        </executions>
      </plugin>
    </plugins>
  </build>
  <profiles>
    <profile>
      <!-- off by default, but enable with '-P verifyformat' or '-DverifyFormat' -->
      <id>verifyformat</id>
      <activation>
        <property>
          <name>verifyFormat</name>
        </property>
      </activation>
      <build>
        <plugins>
          <plugin>
            <groupId>com.github.ekryd.sortpom</groupId>
            <artifactId>sortpom-maven-plugin</artifactId>
            <executions>
              <execution>
                <id>verify-sorted-pom</id>
                <goals>
                  <goal>verify</goal>
                </goals>
                <phase>process-resources</phase>
              </execution>
            </executions>
          </plugin>
          <plugin>
            <groupId>com.mycila</groupId>
            <artifactId>license-maven-plugin</artifactId>
            <executions>
              <execution>
                <id>verify-license-headers</id>
                <goals>
                  <goal>check</goal>
                </goals>
                <phase>process-test-resources</phase>
              </execution>
            </executions>
          </plugin>
          <plugin>
            <groupId>net.revelc.code.formatter</groupId>
            <artifactId>formatter-maven-plugin</artifactId>
            <executions>
              <execution>
                <id>verify-formatted-java-source</id>
                <goals>
                  <goal>validate</goal>
                </goals>
              </execution>
            </executions>
          </plugin>
          <plugin>
            <groupId>net.revelc.code</groupId>
            <artifactId>impsort-maven-plugin</artifactId>
            <executions>
              <execution>
                <id>verify-sorted-imports</id>
                <goals>
                  <goal>check</goal>
                </goals>
              </execution>
            </executions>
          </plugin>
        </plugins>
      </build>
    </profile>
    <profile>
      <!-- on by default, but disable with '-P !autoformat' or '-DskipFormat' -->
      <id>autoformat</id>
      <activation>
        <property>
          <name>!skipFormat</name>
        </property>
      </activation>
      <build>
        <plugins>
          <plugin>
            <groupId>com.github.ekryd.sortpom</groupId>
            <artifactId>sortpom-maven-plugin</artifactId>
            <executions>
              <execution>
                <id>sort-pom</id>
                <goals>
                  <goal>sort</goal>
                </goals>
                <phase>process-sources</phase>
              </execution>
            </executions>
          </plugin>
          <plugin>
            <groupId>com.mycila</groupId>
            <artifactId>license-maven-plugin</artifactId>
            <executions>
              <execution>
                <id>license-headers</id>
                <goals>
                  <goal>format</goal>
                </goals>
                <phase>process-test-resources</phase>
              </execution>
            </executions>
          </plugin>
          <plugin>
            <groupId>net.revelc.code.formatter</groupId>
            <artifactId>formatter-maven-plugin</artifactId>
            <executions>
              <execution>
                <id>format-java-source</id>
                <goals>
                  <goal>format</goal>
                </goals>
              </execution>
            </executions>
          </plugin>
          <plugin>
            <groupId>net.revelc.code</groupId>
            <artifactId>impsort-maven-plugin</artifactId>
            <executions>
              <execution>
                <id>sort-imports</id>
                <goals>
                  <goal>sort</goal>
                </goals>
              </execution>
            </executions>
          </plugin>
        </plugins>
      </build>
    </profile>
    <profile>
      <id>m2e</id>
      <activation>
        <property>
          <name>m2e.version</name>
        </property>
      </activation>
      <build>
        <pluginManagement>
          <plugins>
            <!--This plugin's configuration is used to store Eclipse m2e settings only. It has no influence on the Maven build itself.-->
            <plugin>
              <groupId>org.eclipse.m2e</groupId>
              <artifactId>lifecycle-mapping</artifactId>
              <version>1.0.0</version>
              <configuration>
                <lifecycleMappingMetadata>
                  <pluginExecutions>
                    <pluginExecution>
                      <pluginExecutionFilter>
                        <groupId>org.codehaus.mojo</groupId>
                        <artifactId>exec-maven-plugin</artifactId>
                        <versionRange>[0,)</versionRange>
                        <goals>
                          <goal>exec</goal>
                        </goals>
                      </pluginExecutionFilter>
                      <action>
                        <ignore />
                      </action>
                    </pluginExecution>
                    <pluginExecution>
                      <pluginExecutionFilter>
                        <groupId>org.gaul</groupId>
                        <artifactId>modernizer-maven-plugin</artifactId>
                        <versionRange>[0,)</versionRange>
                        <goals>
                          <goal>modernizer</goal>
                        </goals>
                      </pluginExecutionFilter>
                      <action>
                        <ignore />
                      </action>
                    </pluginExecution>
                    <pluginExecution>
                      <pluginExecutionFilter>
                        <groupId>com.github.koraktor</groupId>
                        <artifactId>mavanagaiata</artifactId>
                        <versionRange>[0,)</versionRange>
                        <goals>
                          <goal>commit</goal>
                        </goals>
                      </pluginExecutionFilter>
                      <action>
                        <ignore />
                      </action>
                    </pluginExecution>
                    <pluginExecution>
                      <pluginExecutionFilter>
                        <groupId>com.mycila</groupId>
                        <artifactId>license-maven-plugin</artifactId>
                        <versionRange>[0,)</versionRange>
                        <goals>
                          <goal>check</goal>
                          <goal>format</goal>
                        </goals>
                      </pluginExecutionFilter>
                      <action>
                        <ignore />
                      </action>
                    </pluginExecution>
                  </pluginExecutions>
                </lifecycleMappingMetadata>
              </configuration>
            </plugin>
          </plugins>
        </pluginManagement>
      </build>
    </profile>
  </profiles>
</project><|MERGE_RESOLUTION|>--- conflicted
+++ resolved
@@ -248,108 +248,7 @@
           <artifactId>mavanagaiata</artifactId>
           <version>1.1.1</version>
           <configuration>
-<<<<<<< HEAD
-            <checkstyleRules>
-              <module name="Checker">
-                <property name="charset" value="UTF-8" />
-                <property name="severity" value="warning" />
-                <!-- Checks for whitespace                               -->
-                <!-- See http://checkstyle.sf.net/config_whitespace.html -->
-                <module name="FileTabCharacter">
-                  <property name="eachLine" value="true" />
-                </module>
-                <module name="LineLength">
-                  <property name="max" value="100" />
-                  <property name="ignorePattern" value="^[ ]*[*].*@(link|see) |Map.* = new .*Map|org[.]apache[.]accumulo[.]|a href=|http://|https://|ftp://" />
-                </module>
-                <module name="TreeWalker">
-                  <module name="OneTopLevelClass" />
-                  <module name="RegexpSinglelineJava">
-                    <property name="format" value="\s+$" />
-                    <property name="message" value="Line has trailing whitespace." />
-                  </module>
-                  <module name="RegexpSinglelineJava">
-                    <property name="format" value="[@]see\s+[{][@]link" />
-                    <property name="message" value="Javadoc @see does not need @link: pick one or the other." />
-                  </module>
-                  <module name="RegexpSinglelineJava">
-                    <property name="format" value="jline[.]internal[.]Preconditions" />
-                    <property name="message" value="Please use Guava Preconditions not JLine" />
-                  </module>
-                  <module name="RegexpSinglelineJava">
-                    <property name="format" value="org[.]apache[.]commons[.]math[.]" />
-                    <property name="message" value="Use commons-math3 (org.apache.commons.math3.*)" />
-                  </module>
-                  <module name="RegexpSinglelineJava">
-                    <property name="format" value="junit[.]framework[.]TestCase" />
-                    <property name="message" value="Use JUnit5+ @Test annotation instead of TestCase" />
-                  </module>
-                  <module name="RegexpSinglelineJava">
-                    <property name="format" value="org[.]junit[.](?!jupiter)" />
-                    <property name="message" value="Use JUnit5 (JUnit Jupiter) instead of JUnit4 (or lower)" />
-                  </module>
-                  <module name="RegexpSinglelineJava">
-                    <property name="format" value="org[.]junit[.]jupiter[.]api[.]Assertions;" />
-                    <property name="message" value="Use static imports for Assertions.* methods for consistency" />
-                  </module>
-                  <module name="RegexpSinglelineJava">
-                    <property name="format" value="org[.]junit[.]jupiter[.]api[.]Assumptions;" />
-                    <property name="message" value="Use static imports for Assumptions.* methods for consistency" />
-                  </module>
-                  <module name="OuterTypeFilename" />
-                  <module name="AvoidStarImport" />
-                  <module name="UnusedImports">
-                    <property name="processJavadoc" value="true" />
-                  </module>
-                  <module name="NoLineWrap" />
-                  <module name="LeftCurly" />
-                  <module name="RightCurly">
-                    <property name="tokens" value="CLASS_DEF, METHOD_DEF, CTOR_DEF, LITERAL_FOR, LITERAL_WHILE, STATIC_INIT, INSTANCE_INIT" />
-                  </module>
-                  <module name="SeparatorWrap">
-                    <property name="tokens" value="DOT" />
-                    <property name="option" value="nl" />
-                  </module>
-                  <module name="SeparatorWrap">
-                    <property name="tokens" value="COMMA" />
-                    <property name="option" value="EOL" />
-                  </module>
-                  <module name="PackageName">
-                    <property name="format" value="^[a-z]+(\.[a-z][a-zA-Z0-9]*)*$" />
-                  </module>
-                  <module name="MethodTypeParameterName">
-                    <property name="format" value="(^[A-Z][0-9]?)$|([A-Z][a-zA-Z0-9]*[T]$)" />
-                  </module>
-                  <module name="MethodParamPad" />
-                  <module name="OperatorWrap">
-                    <property name="option" value="NL" />
-                    <property name="tokens" value="BAND, BOR, BSR, BXOR, DIV, EQUAL, GE, GT, LAND, LE, LITERAL_INSTANCEOF, LOR, LT, MINUS, MOD, NOT_EQUAL, QUESTION, SL, SR, STAR " />
-                  </module>
-                  <module name="AnnotationLocation">
-                    <property name="tokens" value="CLASS_DEF, INTERFACE_DEF, ENUM_DEF, METHOD_DEF, CTOR_DEF" />
-                  </module>
-                  <module name="AnnotationLocation">
-                    <property name="tokens" value="VARIABLE_DEF" />
-                    <property name="allowSamelineMultipleAnnotations" value="true" />
-                  </module>
-                  <module name="NonEmptyAtclauseDescription" />
-                  <module name="JavadocTagContinuationIndentation" />
-                  <module name="JavadocMethod">
-                    <property name="allowMissingParamTags" value="true" />
-                    <property name="allowMissingReturnTag" value="true" />
-                    <property name="allowedAnnotations" value="Override,Test,BeforeClass,AfterClass,Before,After" />
-                  </module>
-                  <module name="SingleLineJavadoc" />
-                  <module name="MissingOverrideCheck" />
-                  <module name="AnnotationLocation" />
-                </module>
-              </module>
-            </checkstyleRules>
-            <violationSeverity>warning</violationSeverity>
-            <includeTestSourceDirectory>true</includeTestSourceDirectory>
-=======
             <skipNoGit>true</skipNoGit>
->>>>>>> 730771aa
           </configuration>
         </plugin>
         <plugin>
